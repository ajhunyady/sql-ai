<script>
  import Home from './lib/Home.svelte';
  import Development from './lib/Development.svelte';
  import AgentWorkspace from './lib/AgentWorkspace.svelte';
  import AgentGuide from './lib/AgentGuide.svelte';
  import EventLog from './lib/EventLog.svelte';
  import { currentView, currentAgent, setPath } from './stores.js';
</script>

<div class="flex flex-col h-screen">
  <header class="border-b">
    <div class="flex items-center p-4 w-full max-w-screen-2xl mx-auto">
      <button
        type="button"
        on:click={() => {
          currentView.set('home');
          currentAgent.set(null);
          setPath('/');
        }}
      >
        <img src="/coagent-logo.svg" alt="CoAgent" class="h-8" />
      </button>
<<<<<<< HEAD
      <button
        class="ml-4 text-sm text-gray-600"
        on:click={() => {
          currentView.set('development');
          currentAgent.set(null);
          setPath('/development');
        }}
      >
        Development
      </button>
=======
      <h1 class="ml-2 text-xl font-semibold">CoAgent</h1>
>>>>>>> 94062fcd
      <div class="rounded-full bg-gray-300 w-8 h-8 ml-auto"></div>
    </div>
  </header>
  <main class="flex-1 overflow-y-auto">
    <div class="w-full max-w-screen-2xl mx-auto">
      {#if $currentView === 'home'}
        <Home />
      {:else if $currentView === 'development'}
        <Development />
      {:else if $currentView === 'guide'}
        <AgentGuide />
      {:else if $currentView === 'log'}
        <EventLog />
      {:else}
        <AgentWorkspace />
      {/if}
    </div>
  </main>
  <footer class="p-4 border-t">
    <div class="p-4 text-sm text-gray-500 flex justify-between items-center w-full max-w-screen-2xl mx-auto">
      <div>Version 0.1</div>
      <div class="flex gap-2">
        <button class="text-blue-500" on:click={() => currentView.set('log')}>Log</button>
      </div>
    </div>
  </footer>
</div><|MERGE_RESOLUTION|>--- conflicted
+++ resolved
@@ -20,7 +20,7 @@
       >
         <img src="/coagent-logo.svg" alt="CoAgent" class="h-8" />
       </button>
-<<<<<<< HEAD
+       <h1 class="ml-2 text-xl font-semibold">CoAgent</h1>
       <button
         class="ml-4 text-sm text-gray-600"
         on:click={() => {
@@ -31,9 +31,6 @@
       >
         Development
       </button>
-=======
-      <h1 class="ml-2 text-xl font-semibold">CoAgent</h1>
->>>>>>> 94062fcd
       <div class="rounded-full bg-gray-300 w-8 h-8 ml-auto"></div>
     </div>
   </header>
